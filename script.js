--- conflicted
+++ resolved
@@ -731,17 +731,6 @@
 
 function assignTimesFromAnchors(arr) {
   const isWS = s => /^\s$/u.test(s);
-<<<<<<< HEAD
-=======
-  const isKeep = t => t.state === 'keep' && Number.isFinite(t.start) && Number.isFinite(t.end);
-  const isPlaceable = t => t.state !== 'del' && t.word !== '\n';
->>>>>>> f1065e26
-
-  const maxEnd = () => {
-    let m = 0;
-    for (const t of arr) if (Number.isFinite(t.end)) m = Math.max(m, t.end);
-    return m;
-  };
 
   const leftNeighbor = (idx) => {
     for (let k = idx - 1; k >= 0; k--) if (isPlaceable(arr[k]) && Number.isFinite(arr[k].end)) return arr[k];
